--- conflicted
+++ resolved
@@ -15,10 +15,7 @@
 from typing import Dict
 from scipy.optimize import curve_fit
 import numpy as np
-<<<<<<< HEAD
-=======
 from typing import Dict
->>>>>>> 7a9ebdd5
 from ..processing.processors import SingleChannelImageProbe
 from ..data_types import SingleChannelImage
 
